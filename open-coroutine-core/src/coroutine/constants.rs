use std::cell::RefCell;
use std::collections::VecDeque;
use std::fmt::{Debug, Display, Formatter};

/// Enums used to describe syscall
#[allow(non_camel_case_types, missing_docs)]
#[repr(C)]
#[derive(Debug, Copy, Clone, Eq, PartialEq)]
pub enum Syscall {
    sleep,
    usleep,
    nanosleep,
    poll,
    select,
    #[cfg(target_os = "linux")]
    accept4,
    #[cfg(target_os = "linux")]
    epoll_ctl,
    #[cfg(target_os = "linux")]
    epoll_wait,
    #[cfg(target_os = "linux")]
    io_uring_enter,
    #[cfg(any(
        target_os = "macos",
        target_os = "ios",
        target_os = "tvos",
        target_os = "watchos",
        target_os = "freebsd",
        target_os = "dragonfly",
        target_os = "openbsd",
        target_os = "netbsd"
    ))]
    kevent,
    #[cfg(windows)]
    iocp,
    recv,
    recvfrom,
    read,
    pread,
    readv,
    preadv,
    recvmsg,
    connect,
    listen,
    accept,
    shutdown,
    close,
    socket,
    send,
    sendto,
    write,
    pwrite,
    writev,
    pwritev,
    sendmsg,
    fsync,
    renameat,
<<<<<<< HEAD
=======
    #[cfg(target_os = "linux")]
>>>>>>> 5275407c
    renameat2,
    mkdirat,
    openat,
}

impl Display for Syscall {
    fn fmt(&self, f: &mut Formatter<'_>) -> std::fmt::Result {
        Debug::fmt(self, f)
    }
}

thread_local! {
    static SYSCALL: RefCell<VecDeque<Syscall>> = RefCell::new(VecDeque::new());
}

#[allow(missing_docs)]
impl Syscall {
    pub fn init_current(current: Self) {
        SYSCALL.with(|s| {
            s.borrow_mut().push_front(current);
        });
    }

    #[must_use]
    pub fn current() -> Option<Self> {
        SYSCALL.with(|s| s.borrow().front().copied())
    }

    pub fn clean_current() {
        SYSCALL.with(|s| _ = s.borrow_mut().pop_front());
    }
}

/// Enums used to describe syscall state
#[repr(C)]
#[derive(Debug, Copy, Clone, Eq, PartialEq)]
pub enum SyscallState {
    ///计算中
    Computing,
    ///被挂起到指定时间后继续执行，参数为时间戳
    Suspend(u64),
    ///执行其他系统调用
    Calling(Syscall),
    ///到指定时间戳后回来，期间系统调用可能没执行完毕
    ///对于sleep系列，这个状态表示正常完成
    Timeout,
    ///系统调用完成
    Finished,
}

impl Display for SyscallState {
    fn fmt(&self, f: &mut Formatter<'_>) -> std::fmt::Result {
        Debug::fmt(self, f)
    }
}

/// Enums used to describe coroutine state
#[repr(C)]
#[derive(Debug, Copy, Clone, Eq, PartialEq)]
pub enum CoroutineState<Y, R>
where
    Y: Copy + Eq + PartialEq,
    R: Copy + Eq + PartialEq,
{
    ///The coroutine is created.
    Created,
    ///The coroutine is ready to run.
    Ready,
    ///The coroutine is running.
    Running,
    ///The coroutine resumes execution after the specified time has been suspended(with a given value).
    Suspend(Y, u64),
    ///The coroutine enters the system call.
    SystemCall(Y, Syscall, SyscallState),
    /// The coroutine completed with a return value.
    Complete(R),
    /// The coroutine completed with a error message.
    Error(&'static str),
}

impl<Y, R> Display for CoroutineState<Y, R>
where
    Y: Copy + Eq + PartialEq + Debug,
    R: Copy + Eq + PartialEq + Debug,
{
    fn fmt(&self, f: &mut Formatter<'_>) -> std::fmt::Result {
        Debug::fmt(self, f)
    }
}<|MERGE_RESOLUTION|>--- conflicted
+++ resolved
@@ -55,10 +55,7 @@
     sendmsg,
     fsync,
     renameat,
-<<<<<<< HEAD
-=======
     #[cfg(target_os = "linux")]
->>>>>>> 5275407c
     renameat2,
     mkdirat,
     openat,
