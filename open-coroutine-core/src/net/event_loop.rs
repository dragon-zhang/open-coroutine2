--- conflicted
+++ resolved
@@ -450,15 +450,6 @@
                 }
             }
         }
-<<<<<<< HEAD
-        self.pool.try_schedule()?;
-        self.wait_just(None)
-    }
-
-    #[allow(clippy::cast_possible_truncation, clippy::too_many_lines)]
-    fn wait_just(&self, timeout: Option<Duration>) -> std::io::Result<usize> {
-=======
->>>>>>> d18e12ec
         cfg_if::cfg_if! {
             if #[cfg(all(target_os = "linux", feature = "io_uring"))] {
                 let mut timeout = timeout;
